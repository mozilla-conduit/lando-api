--- conflicted
+++ resolved
@@ -372,23 +372,15 @@
     accessed using flask.g.auth0_user.
     """
 
-<<<<<<< HEAD
     def __init__(
         self,
+        scopes: Iterable[str],
         groups: Optional[Iterable[str]] = None,
-        scopes: Optional[Iterable[str]] = None,
         userinfo: bool = False,
     ):
-        assert scopes is not None, (
-            "`scopes` must be provided. If this endpoint truly does not "
-            "require any scopes, explicilty pass an empty tuple `()`"
-        )
         assert not groups or userinfo, "Requiring `groups` implies `userinfo`."
 
         self.groups = groups
-=======
-    def __init__(self, scopes: Iterable[str], userinfo: bool = False):
->>>>>>> adc31f76
         self.userinfo = userinfo
         self.scopes = scopes
 
