# This Source Code Form is subject to the terms of the Mozilla Public
# License, v. 2.0. If a copy of the MPL was not distributed with this
# file, You can obtain one at http://mozilla.org/MPL/2.0/.

swagger: '2.0'
info:
  title: Lando API
  description: An API to get and land Phabricator revisions.
  version: "3.0.0"
produces:
  - application/json
paths:
  /:
    get:
      summary: Redirect to the API specification
      responses:
        302:
          description: Redirect to swagger.json
          headers:
            Location:
              description: Where to redirect to
              type: string
  /transplants/dryrun:
    post:
      operationId: landoapi.api.transplants.dryrun
      description: |
        Check for any issues that may prevent the caller from landing the given
        revision. By default only public revisions are accessible. If a
        Phabricator API key is set in the X-Phabricator-API-Key header, then
        you may access private Revisions which the owner of the api key has
        access to.
      parameters:
        - name: data
          description: The data required to request a landing.
          required: true
          in: body
          schema:
            $ref: '#/definitions/TransplantRequest'
      responses:
        200:
          description: OK
          schema:
            $ref: '#/definitions/TransplantAssessment'
        default:
          description: Unexpected error
          schema:
            allOf:
              - $ref: '#/definitions/Error'
  /transplants:
    get:
      operationId: landoapi.api.transplants.get_list
      description: |
        Returns the list of transplants for any revisions in the stack
        of a given revision.
      parameters:
        - name: stack_revision_id
          in: query
          type: string
          required: true
      responses:
        200:
          description: OK
          schema:
            type: array
            items:
              $ref: '#/definitions/Transplant'
        default:
          description: Unexpected error
          schema:
            allOf:
              - $ref: '#/definitions/Error'
    post:
      description: |
        Sends request to transplant service. If a Phabricator API
        key is set in the X-Phabricator-API-Key header, then you may access
        private Revisions which the owner of the api key has access to.
      parameters:
        - name: data
          description: The data required to request a landing.
          required: true
          in: body
          schema:
            allOf:
              - $ref: '#/definitions/TransplantRequest'
              - type: object
                properties:
                  confirmation_token:
                    type: string
                    description: |
                      A token representing the set of acknowledged warnings
                      when landing. The /transplants/dryrun endpoint responds
                      with the current warnings and the matching token. If
                      the warnings have changed between requesting a dryrun
                      and requesting a landing, the landing will fail.
                  flags:
                    description: |
                      A list of flags that will be appended to the commit
                      message upon transplant. For example, ["DONTBUILD"].
                    type: array
                    items:
                      type: string
      responses:
        202:
          description: OK
          schema:
            type: object
            properties:
              id:
                type: integer
                description: |
                  A newly created Transplant id
        400:
          description: Blockers or Unacknowledged Warnings
          schema:
            allOf:
              - $ref: '#/definitions/Error'
              - $ref: '#/definitions/TransplantAssessment'
        default:
          description: Error
          schema:
            allOf:
              - $ref: '#/definitions/Error'
  /diff_warnings/{pk}:
    delete:
      operationId: landoapi.api.diff_warnings.delete
      description: Archives a given diff warning.
      parameters:
        - name: pk
          in: path
          type: integer
          required: true
      responses:
        200:
          description: OK
          schema:
            type: object
        400:
          description: Bad request
          schema:
            type: object
        404:
          description: Not found
          schema:
            type: object
  /diff_warnings:
    get:
      operationId: landoapi.api.diff_warnings.get
      description: Gets a list of diff warnings based on provided filters
      parameters:
        - name: revision_id 
          in: query
          required: true
          type: integer
        - name: diff_id
          in: query
          required: true
          type: integer
        - name: group
          in: query
          required: true
          type: string
      responses:
        200:
          description: OK
          schema:
            type: object
    post:
      operationId: landoapi.api.diff_warnings.post
      description: Creates a new diff warning
      parameters:
        - name: data 
          in: body
          required: true
          schema:
            type: object
            required:
              - revision_id
              - diff_id
              - group
              - data
            properties:
              revision_id:
                type: integer
              diff_id:
                type: integer
              group:
                type: string
              data:
                type: object
      responses:
        201:
          description: OK
          schema:
            type: object
        400:
          description: Bad request
          schema:
            type: object
  /landing_jobs/{landing_job_id}:
    put:
      operationId: landoapi.api.landing_jobs.put
      description: Updates a request to land (i.e. a landing job)
      parameters:
        - name: landing_job_id
          in: path
          type: string
          required: true
        - name: data
          required: true
          in: body
          schema:
            type: object
            required:
              - status
            properties:
              status:
                type: string
                enum:
                  - CANCELLED
      responses:
        200:
          description: OK
          schema:
            type: object
            properties:
              id:
                type: integer
                description: Landing Job id
        403:
          description: Service not authorized
          schema:
            allOf:
              - $ref: '#/definitions/Error'
        404:
          description: Landing job does not exist
          schema:
            allOf:
              - $ref: '#/definitions/Error'
        default:
          description: Unexpected error
          schema:
            allOf:
              - $ref: '#/definitions/Error'
  /stacks/{revision_id}:
    get:
      description: |
        Get the stack a revision is part of
      parameters:
        - name: revision_id
          in: path
          type: string
          description: |
            The id of the revision in the form of 'D{number}', e.g. 'D12345'.
          required: true
      responses:
        200:
          description: OK
          schema:
            $ref: '#/definitions/Stack'
        default:
          description: Unexpected error
          schema:
            allOf:
              - $ref: '#/definitions/Error'
  /requestSecApproval:
    post:
      operationId: landoapi.api.revisions.request_sec_approval
      description: |
        Submit a sanitized, safe-to-land commit message for a security-sensitive
        revision. This starts the Security Bug Approval Process.
      parameters:
        - name: data
          description: The data we want to submit
          required: true
          in: body
          schema:
            type: object
            required:
              - revision_id
              - sanitized_message
            properties:
              revision_id:
                type: string
                description: |
                  The ID of a revision in the form of 'D{number}', e.g. 'D12345'.
              sanitized_message:
                type: string
                description: |
                  The santized commit message we want to use when landing this revision.
                  See the Security Bug Approval Process for guidelines for crafting an
                  appropriate message.
      responses:
        200:
          description: OK
        default:
          description: Unexpected error
          schema:
            allOf:
              - $ref: '#/definitions/Error'
  /uplift:
    get:
      operationId: landoapi.api.uplift.get
      description: |
        Return the list of valid uplift repositories.
      responses:
        201:
          description: OK

    post:
      operationId: landoapi.api.uplift.create
      description: |
        Create an uplift request for a revision and target repository
      parameters:
        - name: data
          in: body
          description: |
            Provide information about which revision to uplift and which repository
            the uplift will land in.
          required: true
          schema:
            type: object
            required:
              - revision_id
              - repository
            properties:
              repository:
                type: string
              revision_id:
                type: string
                description: |
                  The ID of a revision in the form of 'D{number}', e.g.
                  'D12345'.
      responses:
        201:
          description: OK
        400:
          description: Invalid payload
          schema:
            allOf:
              - $ref: '#/definitions/Error'
        403:
          description: Service not authorized
          schema:
            allOf:
              - $ref: '#/definitions/Error'
        default:
          description: Unexpected error
          schema:
            allOf:
              - $ref: '#/definitions/Error'
<<<<<<< HEAD

  /treestatus/stack:
    get:
      operationId: landoapi.api.treestatus.get_stack
      description: |
        Get the `undo stack` of changes to trees, most recent first.
      responses:
        200:
          description: List of state changes.
          schema:
            type: object
            required:
              - result
            properties:
              result:
                type: array
                items:
                  $ref: '#/definitions/StateChange'

  /treestatus/stack/{id}:
    patch:
      operationId: landoapi.api.treestatus.update_stack
      description: |
        Change (stack) changes to trees.
      parameters:
        - name: id
          in: path
          required: true
          type: integer
        - name: body
          in: body
          description: Stack update
          required: true
          schema:
            type: object
            properties:
              reason:
                type: string
              tags:
                type: array
                items:
                  type: string
      responses:
        200:
          description: Status
          schema:
            type: string

    delete:
      operationId: landoapi.api.treestatus.delete_stack
      description: |
        Remove the given change from the undo stack.

        With ``?revert=1`` This applies the settings that were
        present before the change to the affected trees.

        With ``?revert=0`` or omitting the revert keyword, it merely removes
        the change from the stack without changing the settings on the tree.
      parameters:
        - name: id
          in: path
          required: true
          type: integer
        - name: revert
          in: query
          required: true
          default: 0
          type: integer
      responses:
        200:
          description: Status
          schema:
            type: string

  /treestatus/stack2/discard/{id}:
    delete:
      operationId: landoapi.api.treestatus.discard_change
      description: |
        Removes the change from the stack without changing the settings on the
        tree.
      parameters:
        - name: id
          in: path
          required: true
          type: integer
      responses:
        200:
          description: Status
          schema:
            type: string

  /treestatus/stack2/restore/{id}:
    delete:
      operationId: landoapi.api.treestatus.restore_change
      description: |
        Remove the given change from the undo stack that were present before
        the change to the affected trees.
      parameters:
        - name: id
          in: path
          required: true
          type: integer
      responses:
        200:
          description: Status
          schema:
            type: string

  /treestatus/trees:
    get:
      operationId: landoapi.api.treestatus.get_trees
      description: Get the status of all trees.
      responses:
        200:
          description: Trees
          schema:
            type: object
            required:
              - result
            properties:
              result:
                type: object
                additionalProperties:
                  $ref: '#/definitions/TreeWithTags'
    patch:
      operationId: landoapi.api.treestatus.update_trees
      description: |
        Update trees status.

        If the update indicates that the previous state should be saved, then
        a new change will be added to the stack containing the previous status
        and reason.  In this case, both reason and status must be supplied.

        The `tags` property must not be empty if `status` is `closed`.
      parameters:
        - name: body
          in: body
          description: Tree update
          required: true
          schema:
            $ref: '#/definitions/TreeUpdate'
      responses:
        200:
          description: Tree
          schema:
            type: string

  /treestatus/trees/{tree}:
    get:
      operationId: landoapi.api.treestatus.get_tree
      description: |
        Get the status of a single tree.

        This endpoint is cached heavily and is safe to call frequently to verify
        the status of a tree.
      parameters:
        - name: tree
          in: path
          description: Tree name
          required: true
          type: string
      responses:
        200:
          description: Tree
          schema:
            type: object
            required:
              - result
            properties:
              result:
                $ref: '#/definitions/TreeWithTags'

    put:
      operationId: landoapi.api.treestatus.make_tree
      description: Make a new tree.
      parameters:
        - name: tree
          in: path
          description: Tree
          required: true
          type: string
        - name: body
          in: body
          description: Tree
          required: true
          schema:
            $ref: '#/definitions/Tree'
      responses:
        200:
          description: Tree
          schema:
            type: string
    delete:
      operationId: landoapi.api.treestatus.delete_tree
      description: Delete a tree.
      parameters:
        - name: tree
          in: path
          description: Tree
          required: true
          type: string
      responses:
        200:
          description: Tree
          schema:
            type: string

  /treestatus/log/{id}:
    patch:
      operationId: landoapi.api.treestatus.update_log
      description: |
        Change log of the tree.
      parameters:
        - name: id
          in: path
          required: true
          type: integer
        - name: body
          in: body
          description: Log update
          required: true
          schema:
            type: object
            properties:
              reason:
                type: string
              tags:
                type: array
                items:
                  type: string
      responses:
        200:
          description: Status
          schema:
            type: string

  /treestatus/trees/{tree}/logs_all:
    get:
      operationId: landoapi.api.treestatus.get_logs_all
      description: |
        Get all log of changes for the given tree.
      consumes:
        - application/json
      parameters:
        - name: tree
          in: path
          description: Tree
          required: true
          type: string
      responses:
        200:
          description: Tree
          schema:
            type: object
            required:
              - result
            properties:
              result:
                type: array
                items:
                  $ref: '#/definitions/TreeLog'

  /treestatus/trees/{tree}/logs:
    get:
      operationId: landoapi.api.treestatus.get_logs
      description: |
        Get a short log of changes for the given tree.
      consumes:
        - application/json
      parameters:
        - name: tree
          in: path
          description: Tree
          required: true
          type: string
      responses:
        200:
          description: Tree
          schema:
            type: object
            required:
              - result
            properties:
              result:
                type: array
                items:
                  $ref: '#/definitions/TreeLog'

  /treestatus/trees2:
    get:
      operationId: landoapi.api.treestatus.get_trees2
      description: Get the status of all trees.
      responses:
        200:
          description: Trees
          schema:
            type: object
            required:
              - result
            properties:
              result:
                type: array
                items:
                  $ref: '#/definitions/TreeWithTags'

=======
  /try/patches:
    post:
      operationId: landoapi.api.try_push.post_patches
      description: |
        Submit a set of patches to the Try server.
      parameters:
        - name: data
          in: body
          description: |
            Provide the content of the push for submission to Lando.
          required: true
          schema:
            type: object
            required:
              - base_commit
              - patches
              - patch_format
            properties:
              base_commit:
                type: string
                minLength: 40
                maxLength: 40
                description: |
                  The published base commit on which to apply `patches`.
              patches:
                type: array
                minItems: 1
                description: |
                  Ordered array of base64 encoded patches for submission to Lando.
                items:
                  type: string
              patch_format:
                type: string
                enum: ["git-format-patch", "hgexport"]
                description: |
                  The format of the encoded patches in `patches`. Either `hgexport` or
                  `git-format-patch` are accepted.
      responses:
        201:
          description: Push was submitted successfully.
>>>>>>> adc31f76
definitions:

  Tree:
    type: object
    description: A representation of a single tree.
    required:
      - tree
      - status
      - reason
      - message_of_the_day
    properties:
      tree:
        type: string
        description: the name of the tree
      status:
        type: string
        description: the current status
      reason:
        type: string
        description: the reason for the status
      message_of_the_day:
        type: string
        description: even more information about the status

  TreeWithTags:
    type: object
    description: A representation of a single tree.
    required:
      - tree
      - status
      - reason
      - message_of_the_day
      - tags
    properties:
      tree:
        type: string
        description: the name of the tree
      status:
        type: string
        description: the current status
      reason:
        type: string
        description: the reason for the status
      message_of_the_day:
        type: string
        description: even more information about the status
      tags:
        type: array
        description: tags of the last change
        items:
          type: string

  TreeLog:
    type: object
    description: |
      A recorded change to a trees status or reason, along with a set of tags
      assigned at the time.  This is useful for analysis of tree closures and
      their causes.
    required:
      - id
      - tree
      - when
      - who
      - status
      - reason
      - tags
    properties:
      id:
        type: integer
        description: the id of the tree log
      tree:
        type: string
        description: the name of the tree
      when:
        type: string
        description: the time the change occurred
      who:
        type: string
        description: the user making the change
      status:
        type: string
        description: the new status
      reason:
        type: string
        description: the reason for the status
      tags:
        type: array
        description: tags for the change
        items:
          type: string

  StateChange:
    type: object
    description: |
      A change to one or more trees status, suitable for reverting the change.
      Some of the information here is redundant to TreeLog, but is present to
      help users determine which change to revert.  The previous state of the
      tree is not exposed in this data type.
    required:
      - id
      - trees
      - when
      - who
      - status
      - reason
    properties:
      id:
        type: integer
        description: id of this change
      trees:
        type: array
        description: the names of the affected trees
        items:
          type: object
          required:
            - id
            - tree
            - last_state
          properties:
            id:
              type: integer
            tree:
              type: string
            last_state:
              type: object
              required:
                - status
                - reason
                - tags
              properties:
                status:
                  type: string
                reason:
                  type: string
                tags:
                  type: array
                  items:
                    type: string
                reason:
                  type: string
      when:
        type: string
        description: the time the change occurred
      who:
        type: string
        description: the user who made the change
      status:
        type: string
        description: the updated (new) status
      reason:
        type: string
        description: the reason for the status change

  TreeUpdate:
    type: object
    description: |
      A requested update to one or more trees.  See the corresponding method
      for information on which fields must be supplied and when.
    required:
      - trees
    properties:
      trees:
        type: array
        description: the trees to update
        items:
          type: string
      status:
        type: string
        description: the new tree status (for all affected trees)
      reason:
        type: string
        description: the reason for the status
      message_of_the_day:
        type: string
        description: the message of the day for the tree
      tags:
        type: array
        description: |
          tags associated with the status update; this is required (including
          at least one tag) if status = 'closed',
        items:
          type: string
      remember:
        type: boolean
        description: |
          if true, add the change to the status and reason to the undo stack.
          Note that updates to the message of the day are not recorded.

  LandingPath:
    type: array
    description: |
      A list of revision and diff pairs which form the path to land.
    items:
      type: object
      required:
        - revision_id
        - diff_id
      properties:
        revision_id:
          type: string
          description: |
            The ID of a revision in the form of 'D{number}', e.g.
            'D12345'.
        diff_id:
          type: integer
          description: |
            The ID of a phabricator diff which is associated with the
            provided revision_id.
  ErrorBreakdown:
    type: object
    properties:
      revision_id:
        type: integer
        description: The revision number (e.g. for D123 it will be 123.)
      failed_paths:
        type: array
        description: List of paths that failed to merge.
        items:
          type: string
      reject_paths:
        type: array
        description: List of names of .rej files.
        items:
          type: string
  TransplantRequest:
    type: object
    required:
      - landing_path
    properties:
      landing_path:
        $ref: '#/definitions/LandingPath'
  Transplant:
    type: object
    properties:
      id:
        type: integer
        description: |
          The id of the Transplant.
      request_id:
        type: integer
        description: |
          The id of the Request in Autoland Transplant.
      status:
        type: string
        enum: [aborted, landed, failed, submitted]
        description: |
          Status of the landing job in Autoland Transplant.
      landing_path:
        $ref: '#/definitions/LandingPath'
      error_breakdown:
        $ref: '#/definitions/ErrorBreakdown'
      details:
        type: string
        description: |
          revision (sha) of push if it is 'landed', otherwise a
          status update or error message.
      requester_email:
        type: string
        description: |
          Email of the requester.
      tree:
        type: string
        description: |
          The repo the revision will land to.
      repository_url:
        type: string
        description: |
          The url of the repo the revision will land to.
      created_at:
        type: string
        format: date-time
        description: |
          ISO format UTC time of creation.
      updated_at:
        type: string
        format: date-time
        description: |
          ISO format UTC time of the last update.
  Stack:
    type: object
    properties:
      edges:
        type: array
        description: |
          A list of edges defining the stacks dependency graph.
        items:
          $ref: '#/definitions/StackEdge'
      landable_paths:
        type: array
        description: |
          A list of landable paths through the stack graph.
        items:
          $ref: '#/definitions/LandablePath'
      revisions:
        type: array
        description: |
          A list of revisions which are part of the stack.
        items:
          $ref: '#/definitions/Revision'
      repositories:
        type: array
        description: |
          A list of all repositories that have revisions in the stack.
          Lando may not support landing to all of these repositories.
        items:
          $ref: '#/definitions/Repository'
      uplift_repositories:
        type: array
        description: |
          A list of repositories needing an approval before landing.
        items:
          type: string
  LandablePath:
    type: array
    description: |
      A path through a revision stack indicating the set of revisions are
      landable. Each item in the list is a child revision of the item before
      it.
    minItems: 1
    items:
      type: string
      description: |
        A revision PHID
  StackEdge:
    type: array
    description: |
      An edge between two revisions in a stack. The first item is the child
      the second is the parent.
    minItems: 2
    maxItems: 2
    items:
      type: string
      description: |
        A revision PHID.
  Repository:
    type: object
    properties:
      phid:
        type: string
        description: |
          The repository PHID.
      short_name:
        type: string
        description: |
          The repository short name as listed on Phabricator.
      url:
        type: string
        description: |
          The canonical repository URL if landing_supported is true. If false, then
          this will be the url to the repository on Phabricator.
      landing_supported:
        type: boolean
        description: |
          Whether Lando is able to land to the repository or not.
      approval_required:
        type: boolean
        description: |
          Whether Lando needs an approval before landing the stack.
  Revision:
    type: object
    properties:
      id:
        type: string
        description: |
          The id of the revision in the form of D{number}
      phid:
        type: string
        description: |
          The phid of the revision.
      status:
        type: object
        description: |
          The status of the revision.
        properties:
          value:
            type: string
            description: |
              The value of this status from Phabricator, a unique identifier.
          display:
            type: string
            description: |
              A string suitable for displaying this status to a user.
          closed:
            type: boolean
            description: |
              Whether this status implies the revision is closed.
      blocked_reason:
        type: string
        description: |
          The reason a revision is blocked from landing. Will be an empty
          string if the revision is not blocked.
      bug_id:
        type: integer
        description: |
          The ID of the Bugzilla bug this revision belongs to. Or null if
          it is not attached to a specific bug.
      title:
        type: string
        description: |
          The title of the revision.
      url:
        type: string
        description: |
          A url to the revision on Phabricator.
      date_created:
        type: string
        description: |
          The date that the revision was created as an ISO format UTC timestamp.
      date_modified:
        type: string
        description: |
          The date that the revision was last modified as an ISO format UTC
          timestamp.
      summary:
        type: string
        description: |
          The summary provided on the revision.
      commit_message_title:
        type: string
        description: |
          The first line of the commit message that will be used when landing
          the revision.
      commit_message:
        type: string
        description: |
          The full commit message that will be used when landing the revision.
          It is formatted to include the revision title, bug id, reviewers,
          and revision URL.
      repo_phid:
        type: string
        description: |
          The PHID of this revision's repository.
      diff:
        $ref: '#/definitions/Diff'
      author:
        $ref: '#/definitions/User'
      reviewers:
        type: array
        items:
          $ref: '#/definitions/Reviewer'
      is_secure:
        type: boolean
        description: |
          Indicates this revision is security-sensitive and should follow the
          Security Bug Approval Process.  See https://wiki.mozilla.org/Security/Bug_Approval_Process.
      is_using_secure_commit_message:
        type: boolean
        description: |
          Indicates that the patch author has given an alternative, secure commit
          message to land this revision with, according to the Security Bug Approval
          Process. The alternative message is available in the 'title' and
          'summary' attributes.

          See https://wiki.mozilla.org/Security/Bug_Approval_Process for details.
  User:
    type: object
    properties:
      phid:
        type: string
        description: |
          The phid of the user.
      username:
        type: string
        description: |
          The user's username on Phabricator.
      real_name:
        type: string
        description: |
          The user's real name as they set it on Phabricator.
  Reviewer:
    type: object
    description: |
      Representation of the reviewer in the context of a revision.
    properties:
      phid:
        type: string
        description: |
          The phid of the user.
      status:
        type: string
        enum: [added, accepted, blocking, rejected, resigned]
        description: |
          Status set by or on the reviewer. Users added as blocking reviewers
          have status set to "blocking" instead of "added".
      for_other_diff:
        type: boolean
        description: |
          True if the reviewer's status (acceptance/rejection) is on a
          different diff.
      identifier:
        type: string
        description: |
          The identifying name for this reviewer. Username or project name
          for reviewers that are users or projects respectively.
      full_name:
        type: string
        description: |
          A longer name for the reviewer. For a user this would be their
          realName.
      blocking_landing:
        type: boolean
        description: |
          True if this reviewer is blocking the revision/diff from landing,
          such as not having reviewed yet as a blocking reviewer or having
          rejected the particular diff.
  Diff:
    type: object
    properties:
      id:
        type: integer
        description: |
          The integer id of the Diff.
      phid:
        type: string
        description: |
          The phid of the Diff.
      date_created:
        type: string
        description: |
          The date this Diff was created as an ISO format UTC timestamp.
      date_modified:
        type: string
        description: |
          The date this Diff was last modified as an ISO format UTC timestamp.
      vcs_base_revision:
        type: string
        description: |
          The commit hash id of the commit that this Diff was based on. I.e.
          the parent commit of the commits used to make this Diff.
      author:
        type: object
        description: |
          The author of the diff as returned by Phabricator. Both name and
          email are possibly empty strings.
        properties:
          name:
            type: string
          email:
            type: string
  TransplantAssessment:
    type: object
    properties:
      confirmation_token:
        type: string
        description: |
          A token to be passed along with the transplant request when the
          caller goes to land a revision.  By receiving and passing the token
          along the caller asserts that they have acknowledged all of the
          warnings. For example, the caller could present a UI with the
          warnings to the end user and have the user acknowledge the warnings
          with a checkbox. Once acknowledged, the UI can pass the confirmation
          token to the transplant endpoint so the transplant can proceed.
      blocker:
        type: string
        description: |
          A description of why landing is blocked. Only contains data when
          the landing is blocked.
      warnings:
        type: array
        description: |
          A list of issues that the caller should acknowledge before landing
          their revision.  The caller can signal acknowledgement by sending the
          confirmation_token with their landing request.
        items:
          type: object
          properties:
            id:
              type: string
              description: A unique identifier for this warning type.
            display:
              type: string
              description: A description of this warning type for display.
            instances:
              type: array
              description: |
                A list of instances of this warning type.
              minItems: 1
              items:
                type: object
                properties:
                  revision_id:
                    type: string
                    description: |
                      ID in "D<int>" form of the revision this warning is for.
                  details:
                    type: string
                    description: |
                      Details of this warning specific to this instance.
  # RFC 7807 Problem Details for HTTP APIs (https://tools.ietf.org/html/rfc7807)
  # is used for error messages. Extensions to the error can be speced using an
  # "allOf" schema keyword along with additional schema definition
  Error:
    type: object
    properties:
      status:
        type: integer
      type:
        type: string
      title:
        type: string
      detail:
        type: string
      instance:
        type: string<|MERGE_RESOLUTION|>--- conflicted
+++ resolved
@@ -348,7 +348,6 @@
           schema:
             allOf:
               - $ref: '#/definitions/Error'
-<<<<<<< HEAD
 
   /treestatus/stack:
     get:
@@ -654,7 +653,6 @@
                 items:
                   $ref: '#/definitions/TreeWithTags'
 
-=======
   /try/patches:
     post:
       operationId: landoapi.api.try_push.post_patches
@@ -695,7 +693,7 @@
       responses:
         201:
           description: Push was submitted successfully.
->>>>>>> adc31f76
+
 definitions:
 
   Tree:
