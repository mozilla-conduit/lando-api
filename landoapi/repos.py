# This Source Code Form is subject to the terms of the Mozilla Public
# License, v. 2.0. If a copy of the MPL was not distributed with this
# file, You can obtain one at http://mozilla.org/MPL/2.0/.

from __future__ import annotations

import logging
import pathlib
import urllib
from collections import namedtuple
from dataclasses import (
    dataclass,
    field,
)
from typing import Optional

from landoapi.systems import Subsystem

logger = logging.getLogger(__name__)

AccessGroup = namedtuple(
    "AccessGroup",
    (
        # LDAP group for active members. Required for landing.
        "active_group",
        # LDAP group for all members. If a user is in
        # membership_group but not active_group, their access
        # has expired.
        "membership_group",
        # Display name used for messages about this group.
        "display_name",
    ),
)


@dataclass
class Repo:
    """Represents the configuration of a particular repo.

    Args:
        tree (str): The name of the tree, used when checking tree status.
        url (str): The URL of the repo, used to access the web UI.
        access_group (AccessGroup): Determines access permissions to the repo, and is
            used to allow or deny landing requests, for example.
        push_bookmark (str): The bookmark to publish when pushing to the remote
            Mercurial repository.
        push_path (str): The protocol, hostname, and path to use when pushing to the
            remote Mercurial repository. Defaults to the same hostname and path as
            `url` but with `ssh` protocol.
        pull_path (str): The protocol, hostname, and path to use when cloning or pulling
            from a remote Mercurial repository. Defaults to `url`.
        short_name (str): The Phabricator short name field for this repo, if different
            from the `tree`. Defaults to `tree`.
        legacy_transplant (bool): (defunct) When set to `True`, publishes transplant
            request to "Autoland Transplant" instead of queueing the requests in the
            Landing Worker. Defaults to `False`.
        approval_required (bool): Whether approval is required or not for given repo.
            Note that this is not fully implemented but is included for compatibility.
            Defaults to `False`.
        commit_flags (list of tuple): A list of supported flags that can be appended to
            the commit message at landing time (e.g. `[("DONTBUILD", "help text")]`).
        product_details_url (str): The URL which contains product-related information
            relevant to the repo. Defaults to an empty string.
    """

    tree: str
    url: str
    access_group: AccessGroup
    push_bookmark: str = ""
    push_path: str = ""
    pull_path: str = ""
    short_name: str = ""
    legacy_transplant: bool = False
    approval_required: bool = False
    autoformat_enabled: bool = False
    commit_flags: list[tuple[str, str]] = field(default_factory=list)
    product_details_url: str = ""

    def __post_init__(self):
        """Set defaults based on initial values.

        Updates `push_path` and `pull_path` based on `url`, if either are missing.
        """
        if not self.push_path or not self.pull_path:
            url = urllib.parse.urlparse(self.url)
            if not self.push_path:
                self.push_path = f"ssh://{url.netloc}{url.path}"
            if not self.pull_path:
                self.pull_path = self.url

        if not self.short_name:
            self.short_name = self.tree

    @property
    def phab_identifier(self) -> str:
        """Return a valid Phabricator identifier as a `str`."""
        return self.short_name if self.short_name else self.tree


SCM_ALLOW_DIRECT_PUSH = AccessGroup(
    active_group="active_scm_allow_direct_push",
    membership_group="all_scm_allow_direct_push",
    display_name="Above Level 3 Commit Access",
)
SCM_LEVEL_3 = AccessGroup(
    active_group="active_scm_level_3",
    membership_group="all_scm_level_3",
    display_name="Level 3 Commit Access",
)
SCM_LEVEL_2 = AccessGroup(
    active_group="active_scm_level_2",
    membership_group="all_scm_level_2",
    display_name="Level 2 Commit Access",
)
SCM_LEVEL_1 = AccessGroup(
    active_group="active_scm_level_1",
    membership_group="all_scm_level_1",
    display_name="Level 1 Commit Access",
)
SCM_VERSIONCONTROL = AccessGroup(
    active_group="active_scm_versioncontrol",
    membership_group="all_scm_versioncontrol",
    display_name="scm_versioncontrol",
)
SCM_CONDUIT = AccessGroup(
    active_group="active_scm_conduit",
    membership_group="all_scm_conduit",
    display_name="scm_conduit",
)
SCM_L10N_INFRA = AccessGroup(
    active_group="active_scm_l10n_infra",
    membership_group="all_scm_l10n_infra",
    display_name="scm_l10n_infra",
)
SCM_NSS = AccessGroup(
    active_group="active_scm_nss",
    membership_group="all_scm_nss",
    display_name="scm_nss",
)
SCM_FIREFOXCI = AccessGroup(
    active_group="active_scm_firefoxci",
    membership_group="all_scm_firefoxci",
    display_name="scm_firefoxci",
)

# DONTBUILD flag and help text.
DONTBUILD = (
    "DONTBUILD",
    (
        "Should be used only for trivial changes (typo, comment changes,"
        " documentation changes, etc.) where the risk of introducing a"
        " new bug is close to none."
    ),
)

REPO_CONFIG = {
    # '<ENV>': {
    #     '<phabricator-short-name>': Repo(...)
    # }
    "default": {},
    "localdev": {
        "test-repo": Repo(
            tree="test-repo",
            url="http://hg.test/test-repo",
            access_group=SCM_LEVEL_1,
            product_details_url="http://product-details.test/1.0/firefox_versions.json",
        ),
        "first-repo": Repo(
            tree="first-repo",
            url="http://hg.test/first-repo",
            push_path="ssh://autoland.hg//repos/first-repo",
            access_group=SCM_LEVEL_1,
            commit_flags=[DONTBUILD],
        ),
        "second-repo": Repo(
            tree="second-repo",
            url="http://hg.test/second-repo",
            access_group=SCM_LEVEL_1,
            legacy_transplant=True,
        ),
        "third-repo": Repo(
            tree="third-repo",
            url="http://hg.test/third-repo",
            access_group=SCM_LEVEL_1,
            push_path="ssh://autoland.hg//repos/third-repo",
            pull_path="http://hg.test/third-repo",
<<<<<<< HEAD
            autoformat_enabled=False,
=======
>>>>>>> b7961f87
            approval_required=True,
        ),
        # Approval is required for the uplift dev repo
        "uplift-target": Repo(
            tree="uplift-target",
            url="http://hg.test",  # TODO: fix this? URL is probably incorrect.
            access_group=SCM_LEVEL_1,
            approval_required=True,
            legacy_transplant=True,
        ),
    },
    "devsvcdev": {
        "test-repo": Repo(
            tree="test-repo",
            url="https://hg.mozilla.org/conduit-testing/test-repo",
            access_group=SCM_CONDUIT,
        ),
        "m-c": Repo(
            tree="m-c",
            url="https://hg.mozilla.org/conduit-testing/m-c",
            access_group=SCM_CONDUIT,
            commit_flags=[DONTBUILD],
            approval_required=True,
            product_details_url="https://raw.githubusercontent.com/mozilla-conduit"
            "/suite/main/docker/product-details/1.0/firefox_versions.json",
        ),
        "vct": Repo(
            tree="vct",
            url="https://hg.mozilla.org/conduit-testing/vct",
            access_group=SCM_CONDUIT,
            push_bookmark="@",
        ),
    },
    "devsvcstage": {
        "test-repo-clone": Repo(
            tree="test-repo-clone",
            url="https://hg.mozilla.org/conduit-testing/test-repo-clone",
            access_group=SCM_CONDUIT,
        ),
    },
    "devsvcprod": {
        "phabricator-qa-stage": Repo(
            tree="phabricator-qa-stage",
            url="https://hg.mozilla.org/automation/phabricator-qa-stage",
            access_group=SCM_LEVEL_3,
        ),
        "version-control-tools": Repo(
            tree="version-control-tools",
            url="https://hg.mozilla.org/hgcustom/version-control-tools",
            access_group=SCM_VERSIONCONTROL,
            push_bookmark="@",
        ),
        "build-tools": Repo(
            tree="build-tools",
            url="https://hg.mozilla.org/build/tools/",
            access_group=SCM_LEVEL_3,
        ),
        "ci-admin": Repo(
            tree="ci-admin",
            url="https://hg.mozilla.org/ci/ci-admin",
            access_group=SCM_FIREFOXCI,
        ),
        "ci-configuration": Repo(
            tree="ci-configuration",
            url="https://hg.mozilla.org/ci/ci-configuration",
            access_group=SCM_FIREFOXCI,
        ),
        "fluent-migration": Repo(
            tree="fluent-migration",
            url="https://hg.mozilla.org/l10n/fluent-migration",
            access_group=SCM_L10N_INFRA,
        ),
        "mozilla-central": Repo(
            tree="autoland",
            url="https://hg.mozilla.org/integration/autoland",
            access_group=SCM_LEVEL_3,
            short_name="mozilla-central",
            commit_flags=[DONTBUILD],
            product_details_url="https://product-details.mozilla.org"
            "/1.0/firefox_versions.json",
            autoformat_enabled=True,
        ),
        "comm-central": Repo(
            tree="comm-central",
            url="https://hg.mozilla.org/comm-central",
            access_group=SCM_LEVEL_3,
            commit_flags=[DONTBUILD],
        ),
        "nspr": Repo(
            tree="nspr",
            url="https://hg.mozilla.org/projects/nspr",
            access_group=SCM_NSS,
        ),
        "taskgraph": Repo(
            tree="taskgraph",
            url="https://hg.mozilla.org/ci/taskgraph",
            access_group=SCM_LEVEL_3,
        ),
        "nss": Repo(
            tree="nss", url="https://hg.mozilla.org/projects/nss", access_group=SCM_NSS
        ),
        "pine": Repo(
            tree="pine",
            url="https://hg.mozilla.org/projects/pine",
            access_group=SCM_LEVEL_3,
        ),
        "elm": Repo(
            tree="elm",
            url="https://hg.mozilla.org/projects/elm",
            access_group=SCM_LEVEL_3,
        ),
        "mozilla-build": Repo(
            tree="mozilla-build",
            url="https://hg.mozilla.org/mozilla-build",
            access_group=SCM_LEVEL_3,
        ),
        "beta": Repo(
            tree="mozilla-beta",
            short_name="beta",
            url="https://hg.mozilla.org/releases/mozilla-beta",
            access_group=SCM_ALLOW_DIRECT_PUSH,
            approval_required=True,
            commit_flags=[DONTBUILD],
        ),
        "release": Repo(
            tree="mozilla-release",
            short_name="release",
            url="https://hg.mozilla.org/releases/mozilla-release",
            access_group=SCM_ALLOW_DIRECT_PUSH,
            approval_required=True,
            commit_flags=[DONTBUILD],
        ),
        "esr91": Repo(
            tree="mozilla-esr91",
            short_name="esr91",
            url="https://hg.mozilla.org/releases/mozilla-esr91",
            access_group=SCM_ALLOW_DIRECT_PUSH,
            approval_required=True,
            commit_flags=[DONTBUILD],
        ),
        "esr102": Repo(
            tree="mozilla-esr102",
            short_name="esr102",
            url="https://hg.mozilla.org/releases/mozilla-esr102",
            access_group=SCM_ALLOW_DIRECT_PUSH,
            approval_required=True,
            commit_flags=[DONTBUILD],
        ),
    },
}


def get_repos_for_env(env: str) -> dict[str, Repo]:
    if env not in REPO_CONFIG:
        logger.warning("repo config requested for unknown env", extra={"env": env})
        env = "default"

    return REPO_CONFIG.get(env, {})


class RepoCloneSubsystem(Subsystem):
    name = "repo_clone"

    def ready(self) -> Optional[bool | str]:
        clones_path = self.flask_app.config["REPO_CLONES_PATH"]
        repo_names = self.flask_app.config["REPOS_TO_LAND"]

        if not clones_path and not repo_names:
            return None

        clones_path = pathlib.Path(self.flask_app.config["REPO_CLONES_PATH"])
        if not clones_path.exists() or not clones_path.is_dir():
            return (
                "REPO_CLONES_PATH ({}) is not a valid path to an existing "
                "directory for holding repository clones.".format(clones_path)
            )

        repo_names = set(filter(None, (r.strip() for r in repo_names.split(","))))
        if not repo_names:
            return (
                "REPOS_TO_LAND does not contain a valid comma seperated list "
                "of repository names."
            )

        repos = get_repos_for_env(self.flask_app.config.get("ENVIRONMENT"))
        if not all(r in repos for r in repo_names):
            return "REPOS_TO_LAND contains unsupported repository names."

        self.repos = {name: repos[name] for name in repo_names}
        self.repo_paths = {}

        from landoapi.hg import HgRepo

        for name, repo in ((name, repos[name]) for name in repo_names):
            path = clones_path.joinpath(name)
            r = HgRepo(str(path))

            if path.exists():
                logger.info("Repo exists, pulling.", extra={"repo": name})
                with r.for_pull():
                    r.update_repo(repo.pull_path)
            else:
                logger.info("Cloning repo.", extra={"repo": name})
                r.clone(repo.pull_path)

            # Ensure packages required for automated code formatting are installed.
            if repo.autoformat_enabled:
                r.run_mach_bootstrap()

            logger.info("Repo ready.", extra={"repo": name})
            self.repo_paths[name] = path

        return True


repo_clone_subsystem = RepoCloneSubsystem()<|MERGE_RESOLUTION|>--- conflicted
+++ resolved
@@ -184,10 +184,6 @@
             access_group=SCM_LEVEL_1,
             push_path="ssh://autoland.hg//repos/third-repo",
             pull_path="http://hg.test/third-repo",
-<<<<<<< HEAD
-            autoformat_enabled=False,
-=======
->>>>>>> b7961f87
             approval_required=True,
         ),
         # Approval is required for the uplift dev repo
