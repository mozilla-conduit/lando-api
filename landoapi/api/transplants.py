--- conflicted
+++ resolved
@@ -15,11 +15,6 @@
 from landoapi.commit_message import format_commit_message
 from landoapi.decorators import require_phabricator_api_key
 from landoapi.hgexports import build_patch_for_revision
-<<<<<<< HEAD
-from landoapi.models.transplant import Transplant, TransplantStatus
-=======
-from landoapi.models.base import Base
->>>>>>> b6b76754
 from landoapi.models.landing_job import LandingJob, LandingJobStatus
 from landoapi.patches import upload
 from landoapi.phabricator import PhabricatorClient
@@ -374,26 +369,13 @@
             "This stack was submitted for landing by another user at the same time."
         )
     )
-<<<<<<< HEAD
-
-    if not landing_repo.legacy_transplant:
-        with db.session.begin_nested():
-            LandingJob.lock_table()
-            if (
-                LandingJob.revisions_query(stack_ids)
-                .filter(
-                    LandingJob.status.in_(
-                        [LandingJobStatus.SUBMITTED, LandingJobStatus.IN_PROGRESS]
-                    )
-=======
     with db.session.begin_nested():
-        _lock_table_for(model=LandingJob)
+        LandingJob.lock_table()
         if (
             LandingJob.revisions_query(stack_ids)
             .filter(
                 LandingJob.status.in_(
                     [LandingJobStatus.SUBMITTED, LandingJobStatus.IN_PROGRESS]
->>>>>>> b6b76754
                 )
             )
             .count()
@@ -411,75 +393,10 @@
             revision_order=revision_order,
         )
 
-<<<<<<< HEAD
-        # We pass the revision id of the base of our landing path to
-        # transplant in rev as it must be unique until the request
-        # has been serviced. While this doesn't use Autoland Transplant
-        # to enforce not requesting from the same stack again, Lando
-        # ensures this itself.
-        root_revision_id = to_land[0][0]["id"]
-
-        try:
-            # WARNING: Entering critical section, do not add additional
-            # code unless absolutely necessary. Acquires a lock on the
-            # transplants table which gives exclusive write access and
-            # prevents readers who are entering this critical section.
-            # See https://www.postgresql.org/docs/9.3/static/explicit-locking.html
-            # for more details on the specifics of the lock mode.
-            with db.session.begin_nested():
-                Transplant.lock_table()
-                if (
-                    Transplant.revisions_query(stack_ids)
-                    .filter_by(status=TransplantStatus.submitted)
-                    .first()
-                    is not None
-                ):
-                    submitted_assessment.raise_if_blocked_or_unacknowledged(None)
-
-                transplant_request_id = trans.land(
-                    revision_id=root_revision_id,
-                    ldap_username=ldap_username,
-                    patch_urls=patch_urls,
-                    tree=landing_repo.tree,
-                    pingback=current_app.config["PINGBACK_URL"],
-                    push_bookmark=landing_repo.push_bookmark,
-                )
-                transplant = Transplant(
-                    request_id=transplant_request_id,
-                    revision_to_diff_id=revision_to_diff_id,
-                    revision_order=revision_order,
-                    requester_email=ldap_username,
-                    tree=landing_repo.tree,
-                    repository_url=landing_repo.url,
-                    status=TransplantStatus.submitted,
-                )
-                db.session.add(transplant)
-        except TransplantError:
-            logger.exception(
-                "error creating transplant", extra={"landing_path": str(landing_path)}
-            )
-            return problem(
-                502,
-                "Transplant not created",
-                "The requested landing_path is valid, but transplant failed."
-                "Please retry your request at a later time.",
-                type="https://developer.mozilla.org/en-US/docs/Web/HTTP/Status/502",
-            )
-
-        # Transaction succeeded, commit the session.
-        db.session.commit()
-
-        logger.info(
-            "transplant created",
-            extra={"landing_path": str(landing_path), "transplant_id": transplant.id},
-        )
-        job_id = transplant.id
-=======
         db.session.add(job)
     db.session.commit()
     logger.info("New landing job {job.id} created for {landing_repo.tree} repo")
     job_id = job.id
->>>>>>> b6b76754
 
     # Asynchronously remove the checkin project from any of the landing
     # revisions that had it.
