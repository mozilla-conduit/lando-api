--- conflicted
+++ resolved
@@ -152,7 +152,7 @@
         """Writes whole patch to the specified file object."""
         try:
             while 1:
-                buf = self.patch.read(16 * 1024)
+                buf = self.patch.read(PatchHelper.PATCH_READ_BYTES)
                 if not buf:
                     break
                 f.write(buf)
@@ -234,22 +234,7 @@
                         break
                     commit_desc.append(line_str)
 
-<<<<<<< HEAD
-            return b"".join(commit_desc).strip()
-        finally:
-            self.patch.seek(0)
-
-    def write(self, f: io.BytesIO):
-        """Writes whole patch to the specified file object."""
-        try:
-            while 1:
-                buf = self.patch.read(PatchHelper.PATCH_READ_BYTES)
-                if not buf:
-                    break
-                f.write(buf)
-=======
             return "".join(commit_desc).strip()
->>>>>>> 4b5d20b1
         finally:
             self.patch.seek(0)
 
