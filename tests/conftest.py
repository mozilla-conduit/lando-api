--- conflicted
+++ resolved
@@ -18,18 +18,12 @@
 from flask import current_app
 from pytest_flask.plugin import JSONResponse
 
-<<<<<<< HEAD
-from landoapi.app import construct_app, load_config, SUBSYSTEMS
-from landoapi.cache import cache, cache_subsystem
-from landoapi.mocks.auth import MockAuth0, TEST_JWKS
+from landoapi.app import SUBSYSTEMS, construct_app, load_config
+from landoapi.cache import cache
+from landoapi.mocks.auth import TEST_JWKS, MockAuth0
 from landoapi.models.treestatus import (
     Tree,
 )
-=======
-from landoapi.app import SUBSYSTEMS, construct_app, load_config
-from landoapi.cache import cache
-from landoapi.mocks.auth import TEST_JWKS, MockAuth0
->>>>>>> adc31f76
 from landoapi.phabricator import PhabricatorClient
 from landoapi.projects import (
     CHECKIN_PROJ_SLUG,
@@ -40,15 +34,8 @@
 from landoapi.repos import SCM_LEVEL_1, SCM_LEVEL_3, Repo
 from landoapi.storage import db as _db
 from landoapi.tasks import celery
-<<<<<<< HEAD
-from landoapi.transplants import tokens_are_equal, CODE_FREEZE_OFFSET
-
-from tests.factories import TransResponseFactory
+from landoapi.transplants import CODE_FREEZE_OFFSET, tokens_are_equal
 from tests.mocks import PhabricatorDouble
-=======
-from landoapi.transplants import CODE_FREEZE_OFFSET, tokens_are_equal
-from tests.mocks import PhabricatorDouble, TreeStatusDouble
->>>>>>> adc31f76
 
 PATCH_NORMAL_1 = r"""
 # HG changeset patch
