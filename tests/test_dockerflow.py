# This Source Code Form is subject to the terms of the Mozilla Public
# License, v. 2.0. If a copy of the MPL was not distributed with this
# file, You can obtain one at http://mozilla.org/MPL/2.0/.

import json

from tests.utils import phab_url


def test_dockerflow_lb_endpoint_returns_200(client):
    assert client.get("/__lbheartbeat__").status_code == 200


def test_dockerflow_version_endpoint_response(client):
    response = client.get("/__version__")
    assert response.status_code == 200
    assert response.content_type == "application/json"


def test_dockerflow_version_matches_disk_contents(client, versionfile):
    response = client.get("/__version__")
    assert response.json == json.load(versionfile.open())


def test_heartbeat_returns_200(
<<<<<<< HEAD
    client, db, phabdouble, request_mocker, redis_cache, s3, jwks
=======
    client, db, phabdouble, request_mocker, redis_cache, jwks, treestatusdouble
>>>>>>> adc31f76
):
    assert client.get("/__heartbeat__").status_code == 200


def test_heartbeat_returns_http_502_if_phabricator_ping_returns_error(
<<<<<<< HEAD
    client, request_mocker, redis_cache, s3, jwks
=======
    client, request_mocker, redis_cache, jwks, treestatusdouble
>>>>>>> adc31f76
):
    error_json = {
        "result": None,
        "error_code": "ERR-CONDUIT-CORE",
        "error_info": "BOOM",
    }

    request_mocker.get(phab_url("conduit.ping"), status_code=500, json=error_json)
    response = client.get("/__heartbeat__")

    assert request_mocker.called
    assert response.status_code == 502<|MERGE_RESOLUTION|>--- conflicted
+++ resolved
@@ -23,21 +23,13 @@
 
 
 def test_heartbeat_returns_200(
-<<<<<<< HEAD
-    client, db, phabdouble, request_mocker, redis_cache, s3, jwks
-=======
-    client, db, phabdouble, request_mocker, redis_cache, jwks, treestatusdouble
->>>>>>> adc31f76
+    client, db, phabdouble, request_mocker, redis_cache, jwks
 ):
     assert client.get("/__heartbeat__").status_code == 200
 
 
 def test_heartbeat_returns_http_502_if_phabricator_ping_returns_error(
-<<<<<<< HEAD
-    client, request_mocker, redis_cache, s3, jwks
-=======
-    client, request_mocker, redis_cache, jwks, treestatusdouble
->>>>>>> adc31f76
+    client, request_mocker, redis_cache, jwks
 ):
     error_json = {
         "result": None,
